# Titus: Method Preparation and Data Analysis for Internal Standard Triggered Parallel Reaction Monitoring (IS-PRM). 

[![Stable](https://img.shields.io/badge/docs-stable-blue.svg)](https://nwamsley1.github.io/Titus.jl/stable/)
[![Dev](https://img.shields.io/badge/docs-dev-blue.svg)](https://nwamsley1.github.io/Titus.jl/dev/)
[![Build Status](https://github.com/nwamsley1/Titus.jl/actions/workflows/CI.yml/badge.svg?branch=main)](https://github.com/nwamsley1/Titus.jl/actions/workflows/CI.yml?query=branch%3Amain)

[![Coverage](https://codecov.io/gh/nwamsley1/Titus.jl/branch/main/graph/badge.svg)](https://codecov.io/gh/nwamsley1/Titus.jl)
## Aims
  Titus aims to simplify preparation and analysis of IS-PRM experiments [1]. Supports analysis of survey runs to characterize internal standard peptides, preparation of methods, peak area ratio estimation and protein-level quantitation. Generates high-quality, informative chromatogram and spectra plots in multi-page pdf's, which are ctrl+f searchable in any standard pdf viewer. Titus is fast, supports multi-threading, and enables analysis of >100 experiments possible in ~1 min including compilation time. Chromatogram plot generation make take a bit longer. Still a work-in-progress and feedback welcome. 

<<<<<<< HEAD
## Features
- Cross platform (tested on MacOS and ubuntu)
- Accepts raw ms data in the Apache Arrow format. See the following for cross-platform conversion of Thermo .raw files to the arrow format https://github.com/nwamsley1/ThermoRawFileToParquetConverter.
- Analysis of survey methods. Given a list table of protein-peptide pairs, identifies the best charge state for each precursor (by XTandem hyperscore), the best transitions, and the MS1 peak height. If the survey analyses are split accross multiple experiments, these can be analyzed at once and combined. In addition, can run survey analyses at multiple collision energies/FAIMS CV's to identify the optimum for each analyte. Output is given in a format freindly to XCalibur method editor for Thermo Tribrid instruments.
- Supports variable and fixed modifications defined by regular expressions and includes examples. 
- Estimates peak area ratios using an MM-Estimator (https://github.com/getzze/RobustModels.jl/blob/main/docs/make.jl). Enables accurate par estimation in the pressence of noisy or interfered transitions. High uncertainty in estimation can be used as grounds for exclusion. 
- Summarizaiton of peptide-level quantitation to protein-level quantitation using the MaxLFQ Algorithm without normalization [2].
- Generates a multi-page pdf for each experiment file including chromatogram plots. 
=======
![alt text](https://github.com/nwamsley1/Titus.jl/blob/main/figures/AADLLVNLDPR.png)
# Features
>>>>>>> ad076d78

## Future Additions/In-Progress 
- Work in progress 
- More complete documentation. At present only basic usage examples are given, and docstrings for most methods are listed in the CI docs but in no particular order. https://documentation.divio.com/
- Robust benchmarking of PAR estimation using robust linear estimators agasint against previously used methods, such as top-N [3] or exclusion of transitions based on cosine-similarity metrics [4].
- If standard curves are available for absolute quantitation, the ability to convert PAR estimates to abundances
- Future support of standard PRM and DIA using prosit libraries and spectral devonvolution?
- Suggest your own...

## Usage

## Example Outputs

## Configuration files

## References
<a id="1">[1]</a> 
Gallien S, Kim SY, Domon B. Large-Scale Targeted Proteomics Using Internal Standard Triggered-Parallel Reaction Monitoring (IS-PRM). Mol Cell Proteomics. 2015 Jun;14(6):1630-44. doi: 10.1074/mcp.O114.043968. Epub 2015 Mar 9. PMID: 25755295; PMCID: PMC4458725.
<br>
<a id="1">[2]</a> 
Cox J, Hein MY, Luber CA, Paron I, Nagaraj N, Mann M. Accurate proteome-wide label-free quantification by delayed normalization and maximal peptide ratio extraction, termed MaxLFQ. Mol Cell Proteomics. 2014 Sep;13(9):2513-26. doi: 10.1074/mcp.M113.031591. Epub 2014 Jun 17. PMID: 24942700; PMCID: PMC4159666
<br>
<a id="1">[3]</a> 
Stopfer LE, Flower CT, Gajadhar AS, Patel B, Gallien S, Lopez-Ferrer D, White FM. High-Density, Targeted Monitoring of Tyrosine Phosphorylation Reveals Activated Signaling Networks in Human Tumors. Cancer Res. 2021 May 1;81(9):2495-2509. doi: 10.1158/0008-5472.CAN-20-3804. Epub 2021 Jan 28. PMID: 33509940; PMCID: PMC8137532.
<br>
<a id="1">[4]</a> 
Wamsley et al. Targeted proteomic quantitation of NRF2 signaling and predictive biomarkers in HNSCC. https://doi.org/10.1101/2023.03.13.532474 <|MERGE_RESOLUTION|>--- conflicted
+++ resolved
@@ -8,7 +8,6 @@
 ## Aims
   Titus aims to simplify preparation and analysis of IS-PRM experiments [1]. Supports analysis of survey runs to characterize internal standard peptides, preparation of methods, peak area ratio estimation and protein-level quantitation. Generates high-quality, informative chromatogram and spectra plots in multi-page pdf's, which are ctrl+f searchable in any standard pdf viewer. Titus is fast, supports multi-threading, and enables analysis of >100 experiments possible in ~1 min including compilation time. Chromatogram plot generation make take a bit longer. Still a work-in-progress and feedback welcome. 
 
-<<<<<<< HEAD
 ## Features
 - Cross platform (tested on MacOS and ubuntu)
 - Accepts raw ms data in the Apache Arrow format. See the following for cross-platform conversion of Thermo .raw files to the arrow format https://github.com/nwamsley1/ThermoRawFileToParquetConverter.
@@ -17,10 +16,8 @@
 - Estimates peak area ratios using an MM-Estimator (https://github.com/getzze/RobustModels.jl/blob/main/docs/make.jl). Enables accurate par estimation in the pressence of noisy or interfered transitions. High uncertainty in estimation can be used as grounds for exclusion. 
 - Summarizaiton of peptide-level quantitation to protein-level quantitation using the MaxLFQ Algorithm without normalization [2].
 - Generates a multi-page pdf for each experiment file including chromatogram plots. 
-=======
 ![alt text](https://github.com/nwamsley1/Titus.jl/blob/main/figures/AADLLVNLDPR.png)
 # Features
->>>>>>> ad076d78
 
 ## Future Additions/In-Progress 
 - Work in progress 
